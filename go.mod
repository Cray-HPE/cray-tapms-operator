module github.com/Cray-HPE/cray-tapms-operator

go 1.17

require (
	github.com/gin-gonic/gin v1.8.1
	github.com/go-logr/logr v1.2.0
	github.com/hashicorp/vault/api v1.9.1
	github.com/hashicorp/vault/api/auth/kubernetes v0.4.0
	github.com/onsi/ginkgo v1.16.5
	github.com/onsi/gomega v1.17.0
	github.com/swaggo/swag v1.16.1
	k8s.io/api v0.23.0
	k8s.io/apimachinery v0.23.0
	k8s.io/client-go v0.23.0
	sigs.k8s.io/controller-runtime v0.11.0
	sigs.k8s.io/hierarchical-namespaces v0.9.0

)

require (
	cloud.google.com/go v0.81.0 // indirect
	github.com/Azure/go-autorest v14.2.0+incompatible // indirect
	github.com/Azure/go-autorest/autorest v0.11.18 // indirect
	github.com/Azure/go-autorest/autorest/adal v0.9.13 // indirect
	github.com/Azure/go-autorest/autorest/date v0.3.0 // indirect
	github.com/Azure/go-autorest/logger v0.2.1 // indirect
	github.com/Azure/go-autorest/tracing v0.6.0 // indirect
	github.com/KyleBanks/depth v1.2.1 // indirect
	github.com/PuerkitoBio/purell v1.1.1 // indirect
	github.com/PuerkitoBio/urlesc v0.0.0-20170810143723-de5bf2ad4578 // indirect
<<<<<<< HEAD
	github.com/benbjohnson/clock v1.3.0 // indirect
=======
>>>>>>> f106394f
	github.com/beorn7/perks v1.0.1 // indirect
	github.com/cenkalti/backoff/v3 v3.0.0 // indirect
	github.com/cespare/xxhash/v2 v2.1.1 // indirect
	github.com/davecgh/go-spew v1.1.1 // indirect
	github.com/evanphx/json-patch v4.12.0+incompatible // indirect
	github.com/form3tech-oss/jwt-go v3.2.3+incompatible // indirect
	github.com/fsnotify/fsnotify v1.5.1 // indirect
	github.com/gin-contrib/sse v0.1.0 // indirect
	github.com/go-logr/zapr v1.2.0 // indirect
	github.com/go-openapi/jsonpointer v0.19.5 // indirect
	github.com/go-openapi/jsonreference v0.19.6 // indirect
	github.com/go-openapi/spec v0.20.4 // indirect
	github.com/go-openapi/swag v0.19.15 // indirect
	github.com/go-playground/locales v0.14.0 // indirect
	github.com/go-playground/universal-translator v0.18.0 // indirect
	github.com/go-playground/validator/v10 v10.11.0 // indirect
	github.com/goccy/go-json v0.9.11 // indirect
	github.com/gogo/protobuf v1.3.2 // indirect
	github.com/golang/groupcache v0.0.0-20210331224755-41bb18bfe9da // indirect
	github.com/golang/protobuf v1.5.2 // indirect
	github.com/google/go-cmp v0.5.7 // indirect
	github.com/google/gofuzz v1.1.0 // indirect
	github.com/google/uuid v1.1.2 // indirect
	github.com/googleapis/gnostic v0.5.5 // indirect
	github.com/hashicorp/errwrap v1.1.0 // indirect
	github.com/hashicorp/go-cleanhttp v0.5.2 // indirect
	github.com/hashicorp/go-multierror v1.1.1 // indirect
	github.com/hashicorp/go-retryablehttp v0.6.6 // indirect
	github.com/hashicorp/go-rootcerts v1.0.2 // indirect
	github.com/hashicorp/go-secure-stdlib/parseutil v0.1.6 // indirect
	github.com/hashicorp/go-secure-stdlib/strutil v0.1.2 // indirect
	github.com/hashicorp/go-sockaddr v1.0.2 // indirect
	github.com/hashicorp/hcl v1.0.0 // indirect
	github.com/imdario/mergo v0.3.12 // indirect
	github.com/josharian/intern v1.0.0 // indirect
	github.com/json-iterator/go v1.1.12 // indirect
	github.com/leodido/go-urn v1.2.1 // indirect
	github.com/mailru/easyjson v0.7.6 // indirect
	github.com/mattn/go-isatty v0.0.16 // indirect
	github.com/matttproud/golang_protobuf_extensions v1.0.2-0.20181231171920-c182affec369 // indirect
	github.com/mitchellh/go-homedir v1.1.0 // indirect
	github.com/mitchellh/mapstructure v1.5.0 // indirect
	github.com/modern-go/concurrent v0.0.0-20180306012644-bacd9c7ef1dd // indirect
	github.com/modern-go/reflect2 v1.0.2 // indirect
	github.com/nxadm/tail v1.4.8 // indirect
	github.com/pelletier/go-toml/v2 v2.0.5 // indirect
	github.com/pkg/errors v0.9.1 // indirect
	github.com/prometheus/client_golang v1.11.0 // indirect
	github.com/prometheus/client_model v0.2.0 // indirect
	github.com/prometheus/common v0.28.0 // indirect
	github.com/prometheus/procfs v0.6.0 // indirect
	github.com/ryanuber/go-glob v1.0.0 // indirect
	github.com/spf13/pflag v1.0.5 // indirect
	github.com/swaggo/swag v1.16.1 // indirect
	github.com/ugorji/go/codec v1.2.7 // indirect
	go.uber.org/atomic v1.10.0 // indirect
	go.uber.org/multierr v1.8.0 // indirect
	go.uber.org/zap v1.23.0 // indirect
<<<<<<< HEAD
	golang.org/x/crypto v0.6.0 // indirect
=======
	golang.org/x/crypto v0.0.0-20220829220503-c86fa9a7ed90 // indirect
>>>>>>> f106394f
	golang.org/x/net v0.8.0 // indirect
	golang.org/x/oauth2 v0.0.0-20210819190943-2bc19b11175f // indirect
	golang.org/x/sys v0.6.0 // indirect
	golang.org/x/term v0.6.0 // indirect
	golang.org/x/text v0.8.0 // indirect
	golang.org/x/time v0.0.0-20210723032227-1f47c861a9ac // indirect
	golang.org/x/tools v0.7.0 // indirect
	gomodules.xyz/jsonpatch/v2 v2.2.0 // indirect
	google.golang.org/appengine v1.6.7 // indirect
	google.golang.org/protobuf v1.28.1 // indirect
	gopkg.in/inf.v0 v0.9.1 // indirect
	gopkg.in/square/go-jose.v2 v2.5.1 // indirect
	gopkg.in/tomb.v1 v1.0.0-20141024135613-dd632973f1e7 // indirect
	gopkg.in/yaml.v2 v2.4.0 // indirect
	gopkg.in/yaml.v3 v3.0.1 // indirect
	k8s.io/apiextensions-apiserver v0.23.0 // indirect
	k8s.io/component-base v0.23.0 // indirect
	k8s.io/klog/v2 v2.30.0 // indirect
	k8s.io/kube-openapi v0.0.0-20211115234752-e816edb12b65 // indirect
	k8s.io/utils v0.0.0-20210930125809-cb0fa318a74b // indirect
	sigs.k8s.io/json v0.0.0-20211020170558-c049b76a60c6 // indirect
	sigs.k8s.io/structured-merge-diff/v4 v4.2.0 // indirect
	sigs.k8s.io/yaml v1.3.0 // indirect
)<|MERGE_RESOLUTION|>--- conflicted
+++ resolved
@@ -5,6 +5,7 @@
 require (
 	github.com/gin-gonic/gin v1.8.1
 	github.com/go-logr/logr v1.2.0
+	github.com/google/uuid v1.1.2
 	github.com/hashicorp/vault/api v1.9.1
 	github.com/hashicorp/vault/api/auth/kubernetes v0.4.0
 	github.com/onsi/ginkgo v1.16.5
@@ -29,10 +30,7 @@
 	github.com/KyleBanks/depth v1.2.1 // indirect
 	github.com/PuerkitoBio/purell v1.1.1 // indirect
 	github.com/PuerkitoBio/urlesc v0.0.0-20170810143723-de5bf2ad4578 // indirect
-<<<<<<< HEAD
 	github.com/benbjohnson/clock v1.3.0 // indirect
-=======
->>>>>>> f106394f
 	github.com/beorn7/perks v1.0.1 // indirect
 	github.com/cenkalti/backoff/v3 v3.0.0 // indirect
 	github.com/cespare/xxhash/v2 v2.1.1 // indirect
@@ -55,7 +53,6 @@
 	github.com/golang/protobuf v1.5.2 // indirect
 	github.com/google/go-cmp v0.5.7 // indirect
 	github.com/google/gofuzz v1.1.0 // indirect
-	github.com/google/uuid v1.1.2 // indirect
 	github.com/googleapis/gnostic v0.5.5 // indirect
 	github.com/hashicorp/errwrap v1.1.0 // indirect
 	github.com/hashicorp/go-cleanhttp v0.5.2 // indirect
@@ -86,16 +83,11 @@
 	github.com/prometheus/procfs v0.6.0 // indirect
 	github.com/ryanuber/go-glob v1.0.0 // indirect
 	github.com/spf13/pflag v1.0.5 // indirect
-	github.com/swaggo/swag v1.16.1 // indirect
 	github.com/ugorji/go/codec v1.2.7 // indirect
 	go.uber.org/atomic v1.10.0 // indirect
 	go.uber.org/multierr v1.8.0 // indirect
 	go.uber.org/zap v1.23.0 // indirect
-<<<<<<< HEAD
 	golang.org/x/crypto v0.6.0 // indirect
-=======
-	golang.org/x/crypto v0.0.0-20220829220503-c86fa9a7ed90 // indirect
->>>>>>> f106394f
 	golang.org/x/net v0.8.0 // indirect
 	golang.org/x/oauth2 v0.0.0-20210819190943-2bc19b11175f // indirect
 	golang.org/x/sys v0.6.0 // indirect

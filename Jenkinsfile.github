--- conflicted
+++ resolved
@@ -50,29 +50,8 @@
                 script {
                     // try upload of just crd chart since I already have the operator chart
                     publishCsmDockerImage(image: env.OPERATOR_CHART_NAME, tag: env.DOCKER_VERSION, isStable: env.IS_STABLE)
-<<<<<<< HEAD
+                    publishCsmHelmCharts(component: env.OPERATOR_CHART_NAME, chartsPath: "${WORKSPACE}/kubernetes/.packaged", isStable: env.IS_STABLE)
                     publishCsmHelmCharts(component: env.CRD_CHART_NAME, chartsPath: "${WORKSPACE}/kubernetes/.packaged", isStable: env.IS_STABLE)
-                    
-                    // solution where only operator chart is uploaded
-            //  publishCsmDockerImage(image: env.OPERATOR_CHART_NAME, tag: env.DOCKER_VERSION, isStable: env.IS_STABLE)
-            // // Publish only the operator Helm chart as a fix to duplicate problem
-            // // This should work as  cray-tapms-operator chart should already be included in the CRD definitions (via dependencies or templates)
-            // // Both are packaged into the same directory of ${WORKSPACE}/kubernetes/.packaged so this should work
-            // publishCsmHelmCharts(component: env.OPERATOR_CHART_NAME, chartsPath: "${WORKSPACE}/kubernetes/.packaged", isStable: env.IS_STABLE)
-
-                    // original solution
-                    // publishCsmDockerImage(image: env.OPERATOR_CHART_NAME, tag: env.DOCKER_VERSION, isStable: env.IS_STABLE)
-                    // publishCsmHelmCharts(component: env.OPERATOR_CHART_NAME, chartsPath: "${WORKSPACE}/kubernetes/.packaged", isStable: env.IS_STABLE)
-                    // publishCsmHelmCharts(component: env.CRD_CHART_NAME, chartsPath: "${WORKSPACE}/kubernetes/.packaged", isStable: env.IS_STABLE)
-
-                    // This is the failed solution of having them both charts be in seperate places
-                    // publishCsmDockerImage(image: env.OPERATOR_CHART_NAME, tag: env.DOCKER_VERSION, isStable: env.IS_STABLE)
-                    // publishCsmHelmCharts(component: env.OPERATOR_CHART_NAME, chartsPath: "${WORKSPACE}/kubernetes/operator/.packaged", isStable: env.IS_STABLE)
-                    // publishCsmHelmCharts(component: env.CRD_CHART_NAME, chartsPath: "${WORKSPACE}/kubernetes/crd/.packaged", isStable: env.IS_STABLE)
-=======
-                    publishCsmHelmCharts(component: env.OPERATOR_CHART_NAME, chartsPath: "${WORKSPACE}/kubernetes/.packaged", chartsPattern: env.OPERATOR_CHART_PATTERN, isStable: env.IS_STABLE)
-                    publishCsmHelmCharts(component: env.CRD_CHART_NAME, chartsPath: "${WORKSPACE}/kubernetes/.packaged", chartsPattern: env.CRD_CHART_PATTERN, isStable: env.IS_STABLE)
->>>>>>> 4e19920f
                 }
             }
         }
